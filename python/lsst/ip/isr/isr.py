--- conflicted
+++ resolved
@@ -28,202 +28,6 @@
 import lsst.afw.detection as afwDetection
 import lsst.afw.math as afwMath
 import lsst.meas.algorithms as measAlg
-<<<<<<< HEAD
-class Isr(object):
-    def __init__(self, display=False):
-        self.display = display
-    def createPsf(self, fwhm):
-        """Make a PSF"""
-        ksize = 4*int(fwhm) + 1
-        return afwDetection.createPsf('DoubleGaussian', ksize, ksize, fwhm/(2*math.sqrt(2*math.log(2))))
-
-    def calcEffectiveGain(self, maskedImage):
-        im = afwImage.ImageF(maskedImage.getImage(), True)
-        var = maskedImage.getVariance()
-        im /= var
-        medgain = afwMath.makeStatistics(im, afwMath.MEDIAN).getValue()
-        meangain = afwMath.makeStatistics(im, afwMath.MEANCLIP).getValue()
-        return medgain, meangain
-
-    def calculateSdqaCcdRatings(self, maskedImage, metadata):
-        metrics = {}
-        metrics['nSaturatePix'] = 0
-        metrics['nBadCalibPix'] = 0
-        metrics['imageClipMean4Sig3Pass'] = None
-        metrics['imageSigma'] = None
-        metrics['imageMedian'] = None
-        metrics['imageMin'] = None
-        metrics['imageMax'] = None
-        mask = maskedImage.getMask()
-        badbitmask = mask.getPlaneBitMask('BAD')
-        satbitmask = mask.getPlaneBitMask('SAT')
-        intrpbitmask = mask.getPlaneBitMask('INTRP')
-        sctrl = afwMath.StatisticsControl()
-        sctrl.setNumIter(3)
-        sctrl.setNumSigmaClip(4)
-        sctrl.setAndMask(satbitmask | badbitmask | intrpbitmask)
-        satmask = afwImage.MaskU(mask, True)
-        badmask = afwImage.MaskU(mask, True)
-        satmask &= satbitmask
-        badmask &= badbitmask
-        satmaskim = afwImage.ImageU(satmask.getBBox(afwImage.PARENT))
-        satmaskim <<= satmask
-        badmaskim = afwImage.ImageU(badmask.getBBox(afwImage.PARENT))
-        badmaskim <<= badmask
-        thresh = afwDetection.Threshold(0.5)
-        fs = afwDetection.FootprintSet(satmaskim, thresh)
-        for f in fs.getFootprints():
-            metrics['nSaturatePix'] += f.getNpix()
-        fs = afwDetection.FootprintSet(badmaskim, thresh)
-        for f in fs.getFootprints():
-            metrics['nBadCalibPix'] += f.getNpix()
-        stats = afwMath.makeStatistics(maskedImage, afwMath.MEANCLIP | \
-            afwMath.STDEVCLIP | afwMath.MEDIAN | afwMath.MIN |\
-            afwMath.MAX, sctrl)
-        metrics['imageClipMean4Sig3Pass'] = stats.getValue(afwMath.MEANCLIP)
-        metrics['imageSigma'] = stats.getValue(afwMath.STDEVCLIP)
-        metrics['imageMedian'] = stats.getValue(afwMath.MEDIAN)
-        metrics['imageMin'] = stats.getValue(afwMath.MIN)
-        metrics['imageMax'] = stats.getValue(afwMath.MAX)
-        for k in metrics.keys():
-            metadata.set(k, metrics[k])
-
-    def calculateSdqaAmpRatings(self, maskedImage, metadata, biasBBox, dataBBox):
-        metrics = {}
-        metrics['nSaturatePix'] = 0
-        metrics['overscanMean'] = None
-        metrics['overscanStdDev'] = None
-        metrics['overscanMedian'] = None
-        metrics['overscanMin'] = None
-        metrics['overscanMax'] = None
-        trimmi = afwImage.MaskedImageF(maskedImage, dataBBox, False)
-        biasmi = afwImage.MaskedImageF(maskedImage, biasBBox, False)
-        mask = maskedImage.getMask()
-        satbitmask = mask.getPlaneBitMask('SAT')
-        sctrl = afwMath.StatisticsControl()
-        sctrl.setAndMask(satbitmask)
-        satmask = trimmi.getMask()
-        satmask &= satbitmask
-        satmaskim = afwImage.ImageU(satmask.getBBox(afwImage.PARENT))
-        satmaskim <<= satmask
-        thresh = afwDetection.Threshold(0.5)
-        fs = afwDetection.FootprintSet(satmaskim, thresh)
-        for f in fs.getFootprints():
-            metrics['nSaturatePix'] += f.getNpix()
-        stats = afwMath.makeStatistics(biasmi, afwMath.MEAN | \
-            afwMath.STDEV | afwMath.MEDIAN | afwMath.MIN |\
-            afwMath.MAX,sctrl)
-        metrics['overscanMean'] = stats.getValue(afwMath.MEAN)
-        metrics['overscanStdDev'] = stats.getValue(afwMath.STDEV)
-        metrics['overscanMedian'] = stats.getValue(afwMath.MEDIAN)
-        metrics['overscanMin'] = stats.getValue(afwMath.MIN)
-        metrics['overscanMax'] = stats.getValue(afwMath.MAX)
-        for k in metrics.keys():
-            metadata.set(k, metrics[k])
-
-    def interpolateDefectList(self, maskedImage, defectList, fwhm, fallbackValue=None):
-        psf = self.createPsf(fwhm)
-        if fallbackValue is None:
-            fallbackValue = afwMath.makeStatistics(maskedImage.getImage(), afwMath.MEANCLIP).getValue()
-        measAlg.interpolateOverDefects(maskedImage, psf, defectList, fallbackValue)
- 
-    def defectListFromFootprintList(self, fpList, growFootprints=1):
-        defectList = measAlg.DefectListT()
-        for fp in fpList:
-            if growFootprints > 0:
-                # if "True", growing requires a convolution
-                # if "False", its faster
-                fpGrow = afwDetection.growFootprint(fp, growFootprints, False)
-            else:
-                fpGrow = fp
-            for bbox in afwDetection.footprintToBBoxList(fpGrow):
-                defect = measAlg.Defect(bbox)
-                defectList.push_back(defect)
-        return defectList
-   
-    def maskPixelsFromDefectList(self, maskedImage, defectList, maskName='BAD'):
-        # mask bad pixels
-        mask = maskedImage.getMask()
-        bitmask = mask.getPlaneBitMask(maskName)
-        for defect in defectList:
-            bbox = defect.getBBox()
-            afwDetection.setMaskFromFootprint(mask, afwDetection.Footprint(bbox), bitmask)
-
-    def getDefectListFromMask(self, maskedImage, maskName, growFootprints=1):
-        mask = maskedImage.getMask()
-        workmask = afwImage.MaskU(mask, True)
-        workmask &= mask.getPlaneBitMask(maskName)
-        thresh = afwDetection.Threshold(0.5)
-        maskimg = afwImage.ImageU(workmask.getBBox(afwImage.PARENT))
-        maskimg <<= workmask
-        ds = afwDetection.FootprintSet(maskimg, thresh)
-        fpList = ds.getFootprints()
-        return self.defectListFromFootprintList(fpList, growFootprints)
-
-    def makeThresholdMask(self, maskedImage, threshold, growFootprints=1, maskName = 'SAT'):
-        if self.display:
-            ds9.mtv(maskedImage, frame=0)
-
-        # find saturated regions
-        thresh = afwDetection.Threshold(threshold)
-        ds = afwDetection.FootprintSet(maskedImage, thresh)
-        fpList = ds.getFootprints()
-        # set mask
-        mask = maskedImage.getMask()
-        bitmask = mask.getPlaneBitMask(maskName)
-        if growFootprints > 0:
-            for fp in fpList:
-                fp = afwDetection.growFootprint(fp, growFootprints)
-        afwDetection.setMaskFromFootprintList(mask, fpList, bitmask)
-
-        return self.defectListFromFootprintList(fpList, growFootprints=0)
-
-    def interpolateFromMask(self, maskedImage, fwhm, growFootprints = 1, maskName = 'SAT'):
-        defectList = self.getDefectListFromMask(maskedImage, maskName, growFootprints)
-        if 'INTRP' not in maskedImage.getMask().getMaskPlaneDict().keys():
-            maskedImage.getMask.addMaskPlane('INTRP')
-        psf = self.createPsf(fwhm)
-        measAlg.interpolateOverDefects(maskedImage, psf, defectList)
-
-
-    def saturationCorrection(self, maskedImage, saturation, fwhm, growFootprints=1, interpolate = True, maskName = 'SAT'):
-        defectList = self.makeThresholdMask(maskedImage, saturation, grwoFootprints=growFootprints, maskName=maskName)
-        if interpolate:
-            measAlg.interpolateOverDefects(maskedImage, self.createPsf(fwhm), defectList)
-        if self.display:
-            ds9.mtv(maskedImage, frame=0)
-
-
-    def biasCorrection(self, maskedImage, biasMaskedImage):
-
-        maskedImage -= biasMaskedImage
-
-    def darkCorrection(self, maskedImage, darkMaskedImage, expscaling, darkscaling):
-
-        scale = expscaling / darkscaling
-        maskedImage.scaledMinus(scale, darkMaskedImage)
-
-    def updateVariance(self, maskedImage, gain):
-        var = maskedImage.getVariance()
-        var <<= maskedImage.getImage()
-        var /= gain
-
-    def flatCorrection(self, maskedImage, flatMaskedImage, scalingtype, scaling = 1.0):
-        flatscaling = 1.0
-        # Figure out scaling from the data
-        # I'm not sure we should be doing this here, but maybe
-        if scalingtype == 'MEAN':
-            flatscaling = afwMath.makeStatistics(flatMaskedImage.getImage(), afwMath.MEAN).getValue(afwMath.MEAN)
-        elif scalingtype == 'MEDIAN':
-            flatscaling = afwMath.makeStatistics(flatMaskedImage.getImage(), afwMath.MEDIAN).getValue(afwMath.MEDIAN)
-        elif scalingtype == 'USER':
-            flatscaling = scaling
-        else:
-            raise pexExcept.LsstException, '%s : %s not implemented' % ("flatCorrection", scalingtype)
-        
-        maskedImage.scaledDivides(1./flatscaling, flatMaskedImage)
-=======
->>>>>>> f95415ac
 
 def createPsf(fwhm):
     """Make a double Gaussian PSF
